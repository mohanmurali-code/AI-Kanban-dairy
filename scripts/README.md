--- conflicted
+++ resolved
@@ -63,7 +63,22 @@
 - **"GitHub CLI not installed"**: Install from https://cli.github.com/
 - **"Not in git repository"**: Run from project root directory
 
-<<<<<<< HEAD
+## pr.js (cross-platform, restart-safe)
+
+Node-based PR helper that caches your last-used settings and works across Windows/macOS/Linux without changing PowerShell execution policies.
+
+### Usage
+
+```bash
+node scripts/pr.js --branch chore/docs-automation --title "docs: automate" --body "..." --base main --draft
+```
+
+### Features
+- Caches last branch, base, and title in `.prconfig.json` at repo root
+- Resumes safely after restarts
+- Runs: branch create/switch, stage changed files, commit (single message), push, and `gh pr create`
+- Non-interactive mode for CI; minimal flags required
+
 ## Dev server helper scripts (Windows)
 
 These `.bat` helpers manage the Vite dev server for the web app without spawning new ports.
@@ -88,21 +103,4 @@
 Stops any process listening on port 5173 (the Vite dev server by default).
 ```bat
 scripts\web-dev-stop.bat
-```
-=======
-## pr.js (cross-platform, restart-safe)
-
-Node-based PR helper that caches your last-used settings and works across Windows/macOS/Linux without changing PowerShell execution policies.
-
-### Usage
-
-```bash
-node scripts/pr.js --branch chore/docs-automation --title "docs: automate" --body "..." --base main --draft
-```
-
-### Features
-- Caches last branch, base, and title in `.prconfig.json` at repo root
-- Resumes safely after restarts
-- Runs: branch create/switch, stage changed files, commit (single message), push, and `gh pr create`
-- Non-interactive mode for CI; minimal flags required
->>>>>>> bda5cf27
+```